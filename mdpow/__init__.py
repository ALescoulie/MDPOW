# POW package __init__.py
# Copyright (c) 2010 Oliver Beckstein <orbeckst@gmail.com>
# Released under the GNU Public License 3 (or higher, your choice)
# See the file COPYING for details.


from __future__ import absolute_import

from .version import VERSION, get_version, get_version_tuple
from . import log

__all__ = ['fep', 'equil']


def create_logger(logfile="mdpow.log"):
    """Create the default logger.

    Channels the output from :mod:`mdpow`, :mod:`gromacs`, and
    :mod:`numkit` into the file *logfile*.
    """
    logger = log.create('mdpow', logfile)
    log.create('numkit', logfile)  # capture numkit messages to same file
    log.create('gromacs', logfile)  # and the GromacsWrapper messages
    return logger


def log_banner():
    """Log program name and licence at INFO level."""
<<<<<<< HEAD
    logger.info("MDPOW %s starting.", get_version())
    logger.info("Copyright (c) 2010-2021 Shujie Fan, Ian Kenney, Bogdan Iorga, and Oliver Beckstein")
=======
    logger.info(f"MDPOW {get_version()} starting.")
    logger.info("Copyright (c) 2010-2016 Ian Kenney, Bogdan Iorga, and Oliver Beckstein")
>>>>>>> 9c1eae6a
    logger.info("Released under the GNU Public Licence, version 3.")
    logger.info("For bug reports and help: https://github.com/Becksteinlab/MDPOW/issues")


logger = create_logger()
log_banner()

# AVOID IMPORTS OF OTHER PACKAGES IN __init__.py; only standard
# library and mdpow.log are allowed. Anything else will break 'pip
# install' because in setup.py we import mdpow.version (and thus
# __init__.py) for the dynamic version information BEFORE pip has a
# chance to install dependencies.

# XXX move to tables XXX
#: Avogadro's constant |NA| in mol^-1 (`NA NIST value`_).
N_AVOGADRO = 6.02214179e23
#: Boltzmann's constant |kB| in kJ mol^-1 (`kB NIST value`_).
kBOLTZ = 1.3806504e-23 * 1e-3 * N_AVOGADRO<|MERGE_RESOLUTION|>--- conflicted
+++ resolved
@@ -26,15 +26,10 @@
 
 def log_banner():
     """Log program name and licence at INFO level."""
-<<<<<<< HEAD
+
     logger.info("MDPOW %s starting.", get_version())
-    logger.info("Copyright (c) 2010-2021 Shujie Fan, Ian Kenney, Bogdan Iorga, and Oliver Beckstein")
-=======
-    logger.info(f"MDPOW {get_version()} starting.")
-    logger.info("Copyright (c) 2010-2016 Ian Kenney, Bogdan Iorga, and Oliver Beckstein")
->>>>>>> 9c1eae6a
-    logger.info("Released under the GNU Public Licence, version 3.")
-    logger.info("For bug reports and help: https://github.com/Becksteinlab/MDPOW/issues")
+    logger.info("Copyright (c) 2010-2021 Shujie Fan, Alia Lesoculie, Ian Kenney, Bogdan Iorga, and Oliver Beckstein")
+
 
 
 logger = create_logger()
